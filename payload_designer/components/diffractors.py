--- conflicted
+++ resolved
@@ -202,13 +202,10 @@
         return mu_s
 
     def get_efficiency_bandwidth(self, wavelength, order=1):
-<<<<<<< HEAD
         """Calculates the efficiency bandwidth."""
-=======
         assert self.index_dcg is not None, "Index DCG must be specified."
         assert self.dcg_thickness is not None, "DCG thickness must be specified."
         
->>>>>>> e10c8f3e
         a_2b = np.arcsin((order * wavelength) / (2 * self.index_dcg * wavelength))
         lmda_eff = (wavelength * wavelength) / (self.dcg_thickness * np.tan(a_2b))
 
@@ -251,10 +248,6 @@
     def get_emergent_angle(
         self, incident_angle, wavelength, n_initial=1, n_final=1, order=1
     ):
-<<<<<<< HEAD
-        angle_1 = incident_angle + self.apex_angle
-        angle_2 = snell(angle=angle_1, n_1=n_initial, n_2=self.index_prism)
-=======
         assert self.apex_angle is not None, "Apex angle must be specified."
         assert self.index_prism is not None, "Index prism amplitude must be specified."
         assert self.fringe_frequency is not None, "Fringe frequency must be specified."
@@ -262,7 +255,6 @@
         
         angle_1 = angle_in + self.apex_angle
         angle_2 = snell(angle=angle_1, n_1=index_in, n_2=self.index_prism)
->>>>>>> e10c8f3e
         angle_3 = self.apex_angle - angle_2
         angle_4 = snell(angle=angle_3, n_1=self.index_prism, n_2=self.index_seal)
         angle_5 = angle_4
@@ -276,18 +268,14 @@
         angle_out = angle_10 + self.apex_angle
 
         return angle_out
-
-<<<<<<< HEAD
-    def get_undeviated_wavelength(self, angle_in, order=1, index_in=1):
+        
+    def get_undeviated_wavelength(self, angle_in, order=1, index_in=1, index_out=1):
         """Calculates the undeviated wavelength."""
-=======
-    def get_undeviated_wavelength(self, angle_in, order=1, index_in=1, index_out=1):
         assert self.apex_angle is not None, "Apex angle must be specified."
         assert self.index_prism is not None, "Index prism amplitude must be specified."
         assert self.fringe_frequency is not None, "Fringe frequency must be specified."
         assert self.index_seal is not None, "Index seal must be specified."
         
->>>>>>> e10c8f3e
         angle_1 = angle_in + self.apex_angle
         angle_2 = snell(angle=angle_1, n_1=index_in, n_2=self.index_prism)
         angle_3 = self.apex_angle - angle_2
