"""Diffractor classes."""

# stdlib
import logging
import math

# external
import numpy as np
import pandas as pd
import scipy.constants as sc

# project
from payload_designer.libs import physlib, utillib

LOG = logging.getLogger(__name__)


class SRGrating:
    """Surface-Relief Diffraction Grating component.

    Args:
        alpha (float, optional): incident angle of light. Defaults to None.
        beta (float, optional): diffraction angle. Defaults to None.
        G (float, optional): groove density. Defaults to None.
        lmda (float, optional): wavelength of incident light. Defaults to None.
        m (integer, optional): diffraction order. Defaults to None.
        W (float, optional): ruled width of grating. Defaults to None.
        R (float, optional): resolving power. Defaults to None.

    """

    def __init__(
        self,
        alpha=None,
        beta=None,
        G=None,
        lmda=None,
        m=None,
        W=None,
        R=None,
    ):
        self.alpha = alpha
        self.beta = beta
        self.G = G
        self.lmda = lmda
        self.m = m
        self.W = W
        self.R = R

    def get_angle_out(self):
        """Calculates the angle of the diffracted light exiting the diffraction
        grating.

        Returns:
            float: diffracted angle in radians.

        """
        assert self.alpha is not None, "alpha is not set."
        assert self.G is not None, "G is not set."
        assert self.lmda is not None, "lmda is not set."
        assert self.m is not None, "m is not set."

        # region vectorization
        alpha = np.array(self.alpha).reshape(-1, 1)
        G = np.array(self.G).reshape(-1, 1)
        lmda = np.array(self.lmda).reshape(-1, 1)
        m = np.array(self.m).reshape(-1, 1)
        # endregion

        # region unit conversions
        G = G * 10 ** 3  # 1/mm to 1/m
        lmda = lmda * 10 ** (-9)  # nm to m
        alpha = np.radians(alpha)  # deg to rad
        # endregion

        beta = np.arcsin(G * m * lmda - np.sin(alpha))

        return beta

    def get_angular_dispersion(self):
        """Calculates the angular dispersion of a grating.

        Returns:
            float: angular dispersion in rad/nm.

        """
        assert self.alpha is not None, "alpha is not set."
        assert self.beta is not None, "beta is not set."
        assert self.lmda is not None, "lmda is not set."

        # region vectorization
        alpha = np.array(self.alpha).reshape(-1, 1)
        beta = np.array(self.beta).reshape(-1, 1)
        lmda = np.array(self.lmda).reshape(-1, 1)
        # endregion

        # region unit conversions
        alpha = np.radians(alpha)  # deg to rad
        lmda = lmda * 10 ** (-9)  # nm to m
        # endregion

        D = (np.sin(alpha) + np.sin(beta)) / (lmda * np.cos(beta))

        return D

    def get_resolving_power(self):
        """Calculates the resolving power of the diffraction grating.

        Returns:
            float: resolving power in radians.

        """
        assert self.alpha is not None, "alpha is not set."
        assert self.beta is not None, "beta is not set."
        assert self.lmda is not None, "lmda is not set."
        assert self.W is not None, "W is not set."

        # region vectorization
        alpha = np.array(self.alpha).reshape(-1, 1)
        beta = np.array(self.beta).reshape(-1, 1)
        lmda = np.array(self.lmda).reshape(-1, 1)
        W = np.array(self.W).reshape(-1, 1)
        # endregion

        # region unit conversions
        alpha = np.radians(alpha)  # deg to rad
        beta = np.radians(beta)  # deg to rad
        lmda = lmda * 10 ** (-9)  # nm to m
        W = W * 10 ** (-9)  # nm to m
        # endregion

        R = W * (np.sin(alpha) + np.sin(beta)) / lmda

        return R

    def get_anamorphic_amplification(self):
        """Calculates the anamorphic amplification.

        Returns:
            unitless

        """
        assert self.alpha is not None, "alpha is not set."
        assert self.beta is not None, "beta is not set."

        # region vectorization
        alpha = np.array(self.alpha).reshape(-1, 1)
        beta = np.array(self.beta).reshape(-1, 1)
        # endregion

        # region unit conversions
        alpha = np.radians(alpha)  # deg to rad
        # endregion

        b_to_a = np.cos(beta) / np.cos(alpha)

        return b_to_a


class VPHGrating:
    """Volume-Phase Holographic grating component.

    Args:
        a_0 (float, optional): incident ray angle in degrees. Defaults to None.
        n_0 (float, optional): external index of refraction. Defaults to None.
        n_1 (float, optional): glass substrate index of refraction. Defaults to None.
        n_2 (float, optional): DCG layer index of refraction.
        Lmda (float, optional): separation between the fringes of the DCG layer. Defaults to None.
        phi (float, optional): slant angle between the grating normal and the plane of the fringes
        lmda (float, optional): wavelength of incident light. Defaults to None.
        m (integer, optional): diffraction order. Defaults to None.
        delta_n2 (float, optional): semiamplitude of the refractive-index modulation. Defaults to None.
        d (float, optional): grating thickness. Defaults to None.

    """

    def __init__(
        self,
        a_0=None,
        n_0=None,
        n_1=None,
        n_2=None,
        Lmda=None,
        lmda=None,
        m=None,
        delta_n2=None,
        d=None,
        phi=None,
    ):

        self.a_0 = a_0
        self.n_0 = n_0
        self.n_1 = n_1
        self.n_2 = n_2
        self.Lmda = Lmda
        self.lmda = lmda
        self.m = m
        self.delta_n2 = delta_n2
        self.d = d
        self.phi = phi

    def get_angle_out(self):

        """Calculates the angle of the diffracted light exiting the diffraction
        grating.

        Returns:
            float: diffracted angle in radians.

        """
        assert self.a_0 is not None, "a_0 is not set."
        assert self.n_0 is not None, "a_0 is not set."
        assert self.Lmda is not None, "Lmda is not set."
        assert self.lmda is not None, "lmda is not set."
        assert self.m is not None, "m is not set."
        assert self.phi is not None, "phi is not set."

        # region vectorization
        a_0 = np.array(self.a_0).reshape(-1, 1)
        n_0 = np.array(self.n_0).reshape(-1, 1)
        Lmda = np.array(self.Lmda).reshape(-1, 1)
        lmda = np.array(self.lmda).reshape(-1, 1)
        m = np.array(self.m).reshape(-1, 1)
        phi = np.array(self.phi).reshape(-1, 1)
        # endregion

        # region unit conversions
        a_0 = np.radians(a_0)  # deg to rad
        Lmda = Lmda * 10 ** (-3)  # mm to m
        lmda = lmda * 10 ** (-9)  # nm to m
        # endregion

        Lmda_g = Lmda / np.cos(phi)
        b_0 = np.arcsin((m * lmda) / (n_0 * Lmda_g) - np.sin(a_0))

        return b_0

    def get_Kogelnik_efficiency(self):
        """Calculates the Kogelnik efficiency for unpolarized light.

        Returns:
            float: Kogelnik efficiency.

        """
        assert self.delta_n2 is not None, "delta_n2 is not set."
        assert self.n_2 is not None, "a_2 is not set."
        assert self.d is not None, "d is not set."
        assert self.lmda is not None, "lmda is not set."
        assert self.Lmda is not None, "lmda is not set."
        assert self.m is not None, "m is not set."

        # region vectorization
        delta_n2 = np.array(self.m).reshape(-1, 1)
        n_2 = np.array(self.n_2).reshape(-1, 1)
        d = np.array(self.d).reshape(-1, 1)
        lmda = np.array(self.lmda).reshape(-1, 1)
        Lmda = np.array(self.lmda).reshape(-1, 1)
        m = np.array(self.m).reshape(-1, 1)
        # endregion

        # region unit conversions
        d = d * 10 ** (-3)  # mm to m
        lmda = lmda * 10 ** (-9)  # nm to m
        Lmda = Lmda * 10 ** (-3)  # mm to m
        # endregion

        a_2b = np.arcsin((m * lmda) / (2 * n_2 * Lmda))
        mu_s = (
            np.sin((np.pi * delta_n2 * d) / (lmda * np.cos(a_2b))) ** 2
            + 0.5
            * np.sin((np.pi * delta_n2 * d * np.cos(2 * a_2b)) / (lmda * np.cos(a_2b)))
            ** 2
        )

        return mu_s

    def get_efficiency_bandwidth(self):
        """Calculates the Kogelnik efficiency for unpolarized light.

        Returns:
            float: Kogelnik efficiency.

        """
        assert self.n_2 is not None, "a_2 is not set."
        assert self.d is not None, "d is not set."
        assert self.lmda is not None, "lmda is not set."
        assert self.Lmda is not None, "lmda is not set."
        assert self.m is not None, "m is not set."

        # region vectorization
        n_2 = np.array(self.n_2).reshape(-1, 1)
        d = np.array(self.d).reshape(-1, 1)
        lmda = np.array(self.lmda).reshape(-1, 1)
        Lmda = np.array(self.lmda).reshape(-1, 1)
        m = np.array(self.m).reshape(-1, 1)
        # endregion

        # region unit conversions
        d = d * 10 ** (-3)  # mm to m
        lmda = lmda * 10 ** (-9)  # nm to m
        Lmda = Lmda * 10 ** (-3)  # mm to m
        # endregion

        a_2b = np.arcsin((m * lmda) / (2 * n_2 * Lmda))
        lmda_eff = (Lmda * lmda) / (d * np.tan(a_2b))
        return lmda_eff


class VPHGrism:
    """Volume-Phase Holographic grating grism component.

    Args:
        N (float, optional): Number of illumated fringes. Defaults to None.
        R (float, optional): resolvance from wavelength and spectral resolution. Defaults to None.
        a (float, optional): apex angle. Defaults to None.
        a_in (float, optional): incident ray angle in degrees. Defaults to None.
        a_out (float, optional): outgoing ray angle in degrees. Defaults to None.
        d (float, optional): DCG thickness in micrometers. Defaults to None.
        dl (float, optional): spectral resolution in nm. Defaults to None.
        eff_mat (float, optional): efficiency of prism material. Defaults to None.
        eta (LUT, optional) transmittace LUT object. Defaults to None.
        l (array_like[float], optional): wavelength in nm. Defaults to None.
        l_g (float, optional): undeviated wavelength in nm. Defaults to None.
        m (int, optional): diffraction order. Defaults to None.
        n_1 (float, optional): external index of refraction. Defaults to None.
        n_2 (float, optional): prism index of refraction. Defaults to None.
        n_3 (float, optional): grating substrate index of refraction. Defaults to None.
        n_g (float, optional): index modulation contrast. Defaults to None.
        n_p (float, optional): diffraction efficiency. Defaults to None.
        t (float, optional): transmision ratio. Defaults to None.
        v (float, optional): fringe frequency in lines/mm. Defaults to None.
        w (float, optional): slit width in mm. Defaults to None.

    """

    def __init__(
        self,
        N=None,
        R=None,
        a=None,
        a_in=None,
        a_out=None,
        d=None,
        dl=None,
        eff_mat=None,
        eta=None,
        l=None,
        l_g=None,
        m=None,
        n_1=None,
        n_2=None,
        n_3=None,
        n_g=None,
        n_p=None,
        t=None,
        v=None,
        w=None,
    ):
        self.N = N
        self.R = R
        self.a = a
        self.a_in = a_in
        self.a_out = a_out
        self.d = d
        self.dl = dl
        self.eff_mat = eff_mat
        self.eta = eta
        self.l = l
        self.l_g = l_g
        self.m = m
        self.n_1 = n_1
        self.n_2 = n_2
        self.n_3 = n_3
        self.n_g = n_g
        self.n_p = n_p
        self.t = t
        self.v = v
        self.w = w

    def get_angle_out(self):
        """Calculates the outgoing angle from the grism.

        Returns:
            float: outgoing angle in degrees.

        """
        assert self.a_in is not None, "a_in is not set."
        assert self.n_1 is not None, "n_1 is not set."
        assert self.n_2 is not None, "n_2 is not set."
        assert self.n_3 is not None, "n_3 is not set."
        assert self.m is not None, "m is not set."
        assert self.a is not None, "a is not set."
        assert self.v is not None, "v is not set."
        assert self.l is not None, "l is not set."

        # region vectorization
        a_in = np.array(self.a_in).reshape(-1, 1)
        n_1 = np.array(self.n_1).reshape(-1, 1)
        n_2 = np.array(self.n_2).reshape(-1, 1)
        n_3 = np.array(self.n_3).reshape(-1, 1)
        m = np.array(self.m).reshape(-1, 1)
        a = np.array(self.a).reshape(-1, 1)
        v = np.array(self.v).reshape(-1, 1)
        l = np.array(self.l).reshape(-1, 1)
        # endregion

        # region unit conversions
        l = l * 10 ** -9  # m to nm
        a_in = np.radians(a_in)  # deg to rad
        a = np.radians(self.a)  # deg to rad
        # endregion

        angle_1 = a_in + a
        angle_2 = physlib.snell_angle_2(angle_1=angle_1, n_1=n_1, n_2=n_2)
        angle_3 = a - angle_2
        angle_4 = physlib.snell_angle_2(angle_1=angle_3, n_1=n_2, n_2=n_3)
        angle_5 = angle_4
        angle_6 = np.arcsin(np.sin(angle_5) - m * np.matmul(v, np.transpose(l)))
        angle_7 = angle_6
        angle_8 = physlib.snell_angle_2(angle_1=angle_7, n_1=n_3, n_2=n_2)
        angle_9 = angle_8 - a
        angle_10 = physlib.snell_angle_2(angle_1=angle_9, n_1=n_2, n_2=n_1)
        angle_out = angle_10 + a

        angle_out = np.degrees(angle_out)

        return angle_out

    def get_undeviated_wavelength(self):
        """Calculates the grism undeviated wavelength.

        Raises:
            ValueError: if required parameters are not set.

        Returns:
            float: undeviated wavelength.

        """
        assert self.m is not None, "m is not set."
        assert self.v is not None, "v is not set."
        assert self.a is not None, "a is not set."
        assert self.a_in is not None, "a_in is not set."
        assert self.n_1 is not None, "n_1 is not set"
        assert self.n_2 is not None, "n_2 is not set"
        assert self.n_3 is not None, "n_3 is not set"
        # unit conversions
        a_in = np.radians(self.a_in)  # deg to rad
        a = np.radians(self.a)
        v = self.v * 10 ** -6  # lines/mm to lines/nm

        angle_1 = a_in + a
        angle_2 = physlib.snell_angle_2(angle_1=angle_1, n_1=self.n_1, n_2=self.n_2)
        angle_3 = a - angle_2
        angle_4 = physlib.snell_angle_2(angle_1=angle_3, n_1=self.n_2, n_2=self.n_3)
        angle_5 = angle_4
        l_g = 2 * (np.sin(angle_5) / (self.m * v))
        return l_g  # in nm

    def get_resolvance(self):
        """Calculates the grism resolvance.

        Raises:
            ValueError: if required parameters are not set.

        Returns:
            float: resolvance.

        """
        # vectorization

        # unit conversions

        if self.l is not None and self.dl is not None:
            R = (self.l) / (self.dl)  # both in nm
        elif self.m is not None and self.N is not None:
            R = self.m * self.N
        elif self.m is not None and self.v is not None and self.w is not None:
            R = (
                self.m * (self.v * (1 / (10 ** -3))) * (self.w * 10 ** -3)
            )  # v -> lines/mm to lines/m. w -> mm to m
        else:
            raise ValueError("l and dl or m and N or m and n and w must be set.")
        return R

    def get_resolution(self):
        """Calculates the grism optically-limited spectral resolution.

        Raises:
            ValueError: if required parameters are not set.

        Returns:
            float: resolution [nm].

        """

        # region unit conversion

        # endregion

        if self.l is not None and self.R is not None:
            dl = (self.l) / self.R  # no unit conversion so dl is in nm
        elif self.l is not None and self.m is not None and self.N is not None:
            dl = (self.l) / (self.m * self.N)  # no unit conversion so dl is in nm
        elif (
            self.l is not None
            and self.m is not None
            and self.v is not None
            and self.w is not None
        ):

            # region unit conversion
            lmbda = self.l * 1e-9  # [nm] to [m]
            v = self.v * 1e3  # [L/mm] to [L/m]
            w = self.w * 1e-3  # [mm] to [m]
            # endregion

            # region vectorization
            lmbda = np.array(lmbda).reshape(-1, 1, 1)
            v = np.array(v).reshape(1, -1, 1)
            w = np.array(w).reshape(1, 1, -1)

            shape = (lmbda.size, v.size, w.size)

            lmbda = np.broadcast_to(array=lmbda, shape=shape)
            v = np.broadcast_to(array=v, shape=shape)
            w = np.broadcast_to(array=w, shape=shape)
            # endregion

            dl = lmbda / (self.m * v * w)
            dl = np.squeeze(dl)
            print(f"dl: {dl.shape}")

            # region units reconversion
            dl = dl * 1e9  # [m] to [nm]
            # endregion
        else:
            raise ValueError(
                "l and R or l and m and N or l and m and n and w must be set."
            )

        return dl  # in nm

    def get_diffraction_efficiency(self):
        """Calculates the grism diffraction_efficiency.

        Raises:
            ValueError: if required parameters are not set.

        Returns:
            float: diffraction efficiency.

        """

        assert self.a_in is not None, "a_in is not set."
        assert self.a is not None, "a is not set."
        assert self.d is not None, "d is not set."
        assert self.l is not None, "l is not set."
        assert self.v is not None, "v is not set."
        assert self.n_g is not None, "n_g is not set"
        assert self.n_1 is not None, "n_1 is not set"
        assert self.n_2 is not None, "n_2 is not set"
        assert self.n_3 is not None, "n_3 is not set"
        assert self.eff_mat is not None, "prism material efficiency is not set"

        # region unit conversion
        a = np.radians(self.a)
        a_in = np.radians(self.a_in)
        d = self.d * 1e-6  # microns to m
        eff_mat = self.eff_mat
        l = self.l * 1e-9  # nm to m
        n_1 = self.n_1
        n_2 = self.n_2
        n_3 = self.n_3
        n_g = self.n_g
        v = self.v * 1e3  # lines/mm to lines/m
        # endregion

        # region evaluation
        angle_1 = a_in + a
        angle_2 = physlib.snell_angle_2(angle_1=angle_1, n_1=n_1, n_2=n_2)
        angle_3 = a - angle_2
        angle_4 = physlib.snell_angle_2(angle_1=angle_3, n_1=n_2, n_2=n_3)
        angle_5 = angle_4
        L = 1 / v  # nm/lines

        # diffraction efficiency
        n_p = (np.sin((math.pi * n_g * d) / (l * np.cos(angle_5))) ** 2) + (
            (1 / 2)
            * (
                np.sin(
                    ((math.pi * n_g * d) * np.cos(2 * angle_5)) / (l * np.cos(angle_5))
                )
            )
            ** 2
        )  # angle_5 being close to bragg angle = more efficiency
        n_p = n_p * eff_mat * eff_mat
        # endregion

        # region unit reconversion
        l = l * 1e9  # m to nm
        v = v * 1e-3  # lines/m to lines/mm
        d = d * 1e6  # m to microns
        a_in = np.degrees(a_in)
        a = np.degrees(a)
        # endregion
<<<<<<< HEAD
        #dictionary region
        
        dfd = {"a_in [°]": a_in.flatten(), "d [um]": d.flatten(), "l [nm]": l.flatten(), "v [lines/mm]": v.flatten(), "a [°]": a.flatten(),  "n_1": n_1.flatten(), "n_2": n_2.flatten(), "n_3": n_3.flatten(), "eff_mat": eff_mat.flatten(),"eff": n_p.flatten()}
        df = pd.DataFrame(data=dfd)
        LOG.debug(f"dataframe:\n{df.to_string()}")
=======
>>>>>>> afc2624e

        return n_p<|MERGE_RESOLUTION|>--- conflicted
+++ resolved
@@ -603,13 +603,10 @@
         a_in = np.degrees(a_in)
         a = np.degrees(a)
         # endregion
-<<<<<<< HEAD
         #dictionary region
         
         dfd = {"a_in [°]": a_in.flatten(), "d [um]": d.flatten(), "l [nm]": l.flatten(), "v [lines/mm]": v.flatten(), "a [°]": a.flatten(),  "n_1": n_1.flatten(), "n_2": n_2.flatten(), "n_3": n_3.flatten(), "eff_mat": eff_mat.flatten(),"eff": n_p.flatten()}
         df = pd.DataFrame(data=dfd)
         LOG.debug(f"dataframe:\n{df.to_string()}")
-=======
->>>>>>> afc2624e
 
         return n_p