--- conflicted
+++ resolved
@@ -1,21 +1,19 @@
 """Component classes."""
 
 # stdlib
+import logging
+import math
 from gettext import install
-import logging
-<<<<<<< HEAD
-from this import d
-=======
-import math
->>>>>>> a2c5b43a
 
 # external
 import numpy as np
+from this import d
 
 # project
 from payload_designer.libs import physlib, utillib
 
 LOG = logging.getLogger(__name__)
+
 
 class ThickLens:
     """Thick singlet lens component.
@@ -35,26 +33,26 @@
         x1 (float, optional): object height relative to the optical axis for the collimator model. Defaults to None.
         x2 (float, optional): image height relative to the optical axis for the focuser model. Defaults to None.
 
-    Distances and heights can be in any units (e.g., mm, cm, m, etc.) as long as the units are consistent. 
+    Distances and heights can be in any units (e.g., mm, cm, m, etc.) as long as the units are consistent.
     """
 
     def __init__(
-        self, 
-        h1=None, 
+        self,
+        h1=None,
         h2=None,
         f_thick=None,
         n=None,
         d=None,
         R1=None,
         R2=None,
-        s_i=None, 
-        s_o=None,    
+        s_i=None,
+        s_o=None,
         a1=None,
         a2=None,
         x1=None,
-        x2=None
+        x2=None,
     ):
-        self.h1 = h1 
+        self.h1 = h1
         self.h2 = h2
         self.f_thick = f_thick
         self.n = n
@@ -80,10 +78,12 @@
         assert self.R2 is not None, "R2 is not set."
         assert self.d is not None, "d is not set."
 
-        f_thick = (self.n * self.R1 * self.R2) / ((self.R2 - self.R1) * (self.n - 1) * self.n + ((self.n - 1) ** 2) * self.d)
+        f_thick = (self.n * self.R1 * self.R2) / (
+            (self.R2 - self.R1) * (self.n - 1) * self.n + ((self.n - 1) ** 2) * self.d
+        )
 
         return f_thick
-    
+
     def get_principal_planes(self):
         """Calculate the position of the primary and secondary principal planes of the thick lens.
 
@@ -97,11 +97,11 @@
         assert self.R2 is not None, "R2 is not set."
         assert self.f_thick is not None, "f_thick is not set."
 
-        h1 = - (self.f_thick * (self.n - 1) * self.d) / (self.R2 * self.n)
-        h2 = - (self.f_thick * (self.n - 1) * self.d) / (self.R1 * self.n)
+        h1 = -(self.f_thick * (self.n - 1) * self.d) / (self.R2 * self.n)
+        h2 = -(self.f_thick * (self.n - 1) * self.d) / (self.R1 * self.n)
 
         return h1, h2
-    
+
     def get_focuser_image_distance(self):
         """Calculate the image distance along the focal length from the principal plane.
 
@@ -110,7 +110,7 @@
         """
 
         assert self.f_thick is not None, "f_thick is not set."
-        
+
         s_i = self.f_thick
 
         return s_i
@@ -123,11 +123,11 @@
         """
 
         assert self.f_thick is not None, "f_thick is not set."
-        
+
         s_o = self.f_thick
 
         return s_o
-    
+
     def get_focuser_image_height(self):
         """Calculate the image height relative to the optical axis (focuser).
 
@@ -137,7 +137,7 @@
 
         assert self.f_thick is not None, "f_thick is not set."
         assert self.a1 is not None, "a1 is not set."
-        
+
         x2 = np.radians(self.a1) * self.f_thick
 
         return x2
@@ -154,7 +154,8 @@
 
         a2 = -self.x1 / self.f_thick
 
-        return np.degrees(a2)        
+        return np.degrees(a2)
+
 
 class Slit:
     """Entrance slit component.
@@ -171,7 +172,18 @@
         fov_v (float, optional): vertical field of view in degrees. Defaults to None.
     """
 
-    def __init__(self, w_i=None, m=None, f=None, w_s=None, l_s=None, w_o=None, w_d=None, fov_h=None, fov_v=None):
+    def __init__(
+        self,
+        w_i=None,
+        m=None,
+        f=None,
+        w_s=None,
+        l_s=None,
+        w_o=None,
+        w_d=None,
+        fov_h=None,
+        fov_v=None,
+    ):
         self.w_i = w_i
         self.m = m
         self.f = f
@@ -191,8 +203,8 @@
         assert self.l_s is not None, "l_s is not set."
         assert self.f is not None, "f is not set."
 
-        fov_h = 2*np.arctan(np.divide(self.l_s, 2*self.f))
-        
+        fov_h = 2 * np.arctan(np.divide(self.l_s, 2 * self.f))
+
         return np.divide(np.multiply(fov_h, 180), np.pi)
 
     def get_vertical_field_of_view(self):
@@ -204,8 +216,8 @@
         assert self.w_s is not None, "w_s is not set."
         assert self.f is not None, "f is not set."
 
-        fov_v = 2*np.arctan(np.divide(self.w_s, 2*self.f))
-        
+        fov_v = 2 * np.arctan(np.divide(self.w_s, 2 * self.f))
+
         return np.divide(np.multiply(fov_v, 180), np.pi)
 
     def get_image_width(self):
@@ -218,10 +230,13 @@
         assert self.w_s is not None, "w_s is not set."
         assert self.w_o is not None, "w_o is not set."
 
-        w_i = np.sqrt(np.multiply(np.power(self.m, 2), np.power(self.w_s, 2)) + np.power(self.w_o, 2))
+        w_i = np.sqrt(
+            np.multiply(np.power(self.m, 2), np.power(self.w_s, 2))
+            + np.power(self.w_o, 2)
+        )
 
         return w_i
-    
+
     def get_slit_width(self):
         """Caculates the slit width.
 
@@ -234,6 +249,7 @@
         w_s = np.divide(self.w_d, self.m)
 
         return w_s
+
 
 class Foreoptics:
     """Foreoptics component.
@@ -261,7 +277,7 @@
         na=None,
         b=None,
         g=None,
-        s=None
+        s=None,
     ):
         self.ds_i = ds_i
         self.ds_o = ds_o
@@ -284,7 +300,7 @@
         if self.n is not None:
             dm_a = np.divide(self.ds_i, self.n)
         elif self.na is not None:
-            dm_a = 2*np.multiply(self.ds_i, self.na)
+            dm_a = 2 * np.multiply(self.ds_i, self.na)
         else:
             raise ValueError("n or na must be set.")
 
@@ -299,10 +315,10 @@
         assert self.ds_i is not None, "ds_i is not set."
         assert self.ds_o is not None, "ds_o is not set."
 
-        m = np.divide(self.ds_i,self.ds_o)
+        m = np.divide(self.ds_i, self.ds_o)
 
         return m
-    
+
     def get_f_number(self):
         """Calculate the f number (f/#).
 
@@ -310,14 +326,14 @@
             float: f/# (unitless).
         """
         if self.na is not None:
-            n = np.divide(1, 2*self.na)
+            n = np.divide(1, 2 * self.na)
         elif self.ds_i is not None and self.dm_a is not None:
             n = np.divide(self.ds_i, self.dm_a)
         else:
             raise ValueError("ds_i and dm_a or na must be set.")
 
         return n
-    
+
     def get_effective_focal_length(self):
         """Calculate the effective focal length.
 
@@ -330,7 +346,7 @@
         efl = np.divide(self.ds_o + self.ds_i, np.multiply(self.ds_o, self.ds_i))
 
         return efl
-    
+
     def get_numerical_aperture(self):
         """Calculate the numerical aperture.
 
@@ -340,17 +356,17 @@
 
         # region unit conversions
         a_in_max = np.radians(self.a_in_max)  # deg to rad
-        # endregion        
+        # endregion
 
         if a_in_max is not None:
             na = np.sin(a_in_max)
         elif self.n is not None:
-            na = np.divide(1, 2*self.n)
+            na = np.divide(1, 2 * self.n)
         else:
-            raise ValueError("a_in_max or n must be set.")       
+            raise ValueError("a_in_max or n must be set.")
 
         return na
-    
+
     def get_geometric_etendue(self):
         """Calculate the geometric etendue.
 
@@ -380,7 +396,7 @@
         f = np.multiply(self.b, self.g)
 
         return f
-      
+
 
 class VPHGrism:
     """Volume-Phase Holographic grating grism component.
@@ -513,7 +529,7 @@
         assert self.a_in is not None, "a_in is not set."
         assert self.n_1 is not None, "n_1 is not set"
         assert self.n_2 is not None, "n_2 is not set"
-        assert self.n_3 is not None, "n_3 is not set"        
+        assert self.n_3 is not None, "n_3 is not set"
         # unit conversions
         a_in = np.radians(self.a_in)  # deg to rad
         a = np.radians(self.a)
@@ -541,11 +557,13 @@
         # unit conversions
 
         if self.l is not None and self.dl is not None:
-            R = (self.l) / (self.dl) #both in nm
+            R = (self.l) / (self.dl)  # both in nm
         elif self.m is not None and self.N is not None:
             R = self.m * self.N
         elif self.m is not None and self.v is not None and self.w is not None:
-            R = self.m * (self.v * (1 / (10 ** -3))) * (self.w*10**-3) #v -> lines/mm to lines/m. w -> mm to m
+            R = (
+                self.m * (self.v * (1 / (10 ** -3))) * (self.w * 10 ** -3)
+            )  # v -> lines/mm to lines/m. w -> mm to m
         else:
             raise ValueError("l and dl or m and N or m and n and w must be set.")
         return R
@@ -563,24 +581,26 @@
         # vectorization
 
         # unit conversion
-        
+
         if self.l is not None and self.R is not None:
-            dl = (self.l) / self.R #no unit conversion so dl is in nm
+            dl = (self.l) / self.R  # no unit conversion so dl is in nm
         elif self.l is not None and self.m is not None and self.N is not None:
-            dl = (self.l) / (self.m * self.N) #no unit conversion so dl is in nm
+            dl = (self.l) / (self.m * self.N)  # no unit conversion so dl is in nm
         elif (
             self.l is not None
             and self.m is not None
             and self.v is not None
             and self.w is not None
         ):
-            dl = (self.l) / (self.m * (self.v *10 ** -6) * self.w * 10 ** 6) #### mm to nm
+            dl = (self.l) / (
+                self.m * (self.v * 10 ** -6) * self.w * 10 ** 6
+            )  #### mm to nm
         else:
             raise ValueError(
                 "l and R or l and m and N or l and m and n and w must be set."
             )
 
-        return dl #in nm
+        return dl  # in nm
 
     def get_diffraction_efficiency(self):
         """Calculates the grism diffraction_efficiency.
@@ -629,7 +649,8 @@
             (1 / 2)
             * (
                 np.sin(
-                    ((math.pi * self.n_g * d) * np.cos(2 * angle_5)) / (l * np.cos(angle_5))
+                    ((math.pi * self.n_g * d) * np.cos(2 * angle_5))
+                    / (l * np.cos(angle_5))
                 )
             )
             ** 2
@@ -785,7 +806,7 @@
 
         else:
             raise ValueError("d_i or d_o or h_i and a_in or h_o and a_out must be set.")
-            
+
         return f
 
 
@@ -851,8 +872,9 @@
             f_eq = -f_2 * self.V_2 / (self.V_1 - self.V_2)
         else:
             raise ValueError("f_1 or f_2 must be set.")
-         
+
         return f_eq
+
 
 class SRGrating:
     """Surface-Relief Diffraction Grating component.
@@ -904,8 +926,8 @@
         # endregion
 
         # region unit conversions
-        G = G * 10 ** 3 # 1/mm to 1/m
-        lmda = lmda * 10 ** (-9) # nm to m
+        G = G * 10 ** 3  # 1/mm to 1/m
+        lmda = lmda * 10 ** (-9)  # nm to m
         alpha = np.radians(alpha)  # deg to rad
         # endregion
 
@@ -931,10 +953,10 @@
 
         # region unit conversions
         alpha = np.radians(alpha)  # deg to rad
-        lmda = lmda * 10 ** (-9) # nm to m
-        # endregion
-
-        D = (np.sin(alpha) + np.sin(beta))/(lmda * np.cos(beta))
+        lmda = lmda * 10 ** (-9)  # nm to m
+        # endregion
+
+        D = (np.sin(alpha) + np.sin(beta)) / (lmda * np.cos(beta))
 
         return D
 
@@ -959,8 +981,8 @@
         # region unit conversions
         alpha = np.radians(alpha)  # deg to rad
         beta = np.radians(beta)  # deg to rad
-        lmda = lmda * 10 ** (-9) # nm to m
-        W = W * 10 ** (-9) # nm to m
+        lmda = lmda * 10 ** (-9)  # nm to m
+        W = W * 10 ** (-9)  # nm to m
         # endregion
 
         R = W * (np.sin(alpha) + np.sin(beta)) / lmda
@@ -985,9 +1007,10 @@
         alpha = np.radians(alpha)  # deg to rad
         # endregion
 
-        b_to_a = np.cos(beta)/np.cos(alpha)
+        b_to_a = np.cos(beta) / np.cos(alpha)
 
         return b_to_a
+
 
 class VPHGrating:
     """Volume-Phase Holographic grating component.
@@ -1017,7 +1040,7 @@
         m=None,
         delta_n2=None,
         d=None,
-        phi=None
+        phi=None,
     ):
 
         self.a_0 = a_0
@@ -1038,8 +1061,8 @@
         Returns:
             float: diffracted angle in radians.
         """
-        assert self.a_0  is not None, "a_0 is not set."
-        assert self.n_0  is not None, "a_0 is not set."
+        assert self.a_0 is not None, "a_0 is not set."
+        assert self.n_0 is not None, "a_0 is not set."
         assert self.Lmda is not None, "Lmda is not set."
         assert self.lmda is not None, "lmda is not set."
         assert self.m is not None, "m is not set."
@@ -1056,18 +1079,18 @@
 
         # region unit conversions
         a_0 = np.radians(a_0)  # deg to rad
-        Lmda = Lmda * 10 ** (-3) # mm to m
-        lmda = lmda * 10 ** (-9) # nm to m
+        Lmda = Lmda * 10 ** (-3)  # mm to m
+        lmda = lmda * 10 ** (-9)  # nm to m
         # endregion
 
         Lmda_g = Lmda / np.cos(phi)
-        b_0 = np.arcsin( (m*lmda)/(n_0*Lmda_g) - np.sin(a_0) )
+        b_0 = np.arcsin((m * lmda) / (n_0 * Lmda_g) - np.sin(a_0))
 
         return b_0
 
     def get_Kogelnik_efficiency(self):
         """Calculates the Kogelnik efficiency for unpolarized light.
-        
+
         Returns:
             float: Kogelnik efficiency.
         """
@@ -1088,19 +1111,24 @@
         # endregion
 
         # region unit conversions
-        d = d * 10 ** (-3) # mm to m
-        lmda = lmda * 10 ** (-9) # nm to m
-        Lmda = Lmda * 10 ** (-3) # mm to m
-        # endregion
-        
-        a_2b = np.arcsin((m * lmda)/(2 * n_2 * Lmda))
-        mu_s = np.sin((np.pi * delta_n2 * d)/(lmda * np.cos(a_2b)))**2 + 0.5 * np.sin((np.pi * delta_n2 * d * np.cos(2*a_2b))/(lmda * np.cos(a_2b)))**2
+        d = d * 10 ** (-3)  # mm to m
+        lmda = lmda * 10 ** (-9)  # nm to m
+        Lmda = Lmda * 10 ** (-3)  # mm to m
+        # endregion
+
+        a_2b = np.arcsin((m * lmda) / (2 * n_2 * Lmda))
+        mu_s = (
+            np.sin((np.pi * delta_n2 * d) / (lmda * np.cos(a_2b))) ** 2
+            + 0.5
+            * np.sin((np.pi * delta_n2 * d * np.cos(2 * a_2b)) / (lmda * np.cos(a_2b)))
+            ** 2
+        )
 
         return mu_s
 
     def get_efficiency_bandwidth(self):
         """Calculates the Kogelnik efficiency for unpolarized light.
-        
+
         Returns:
             float: Kogelnik efficiency.
         """
@@ -1119,11 +1147,11 @@
         # endregion
 
         # region unit conversions
-        d = d * 10 ** (-3) # mm to m
-        lmda = lmda * 10 ** (-9) # nm to m
-        Lmda = Lmda * 10 ** (-3) # mm to m
-        # endregion
-        
-        a_2b = np.arcsin((m * lmda)/(2 * n_2 * Lmda))
-        lmda_eff = (Lmda * lmda)/(d * np.tan(a_2b))
+        d = d * 10 ** (-3)  # mm to m
+        lmda = lmda * 10 ** (-9)  # nm to m
+        Lmda = Lmda * 10 ** (-3)  # mm to m
+        # endregion
+
+        a_2b = np.arcsin((m * lmda) / (2 * n_2 * Lmda))
+        lmda_eff = (Lmda * lmda) / (d * np.tan(a_2b))
         return lmda_eff