"""Component classes."""

# stdlib
import logging

# external
import numpy as np

# project
from payload_designer.libs import physlib, utillib

LOG = logging.getLogger(__name__)


class VPHGrism:
    """Volume-Phase Holographic grating grism component.

    Args:
        d (float, optional): DCG thickness. Defaults to None.
        t (float, optional): transmision ratio. Defaults to None.
        a_in (float, optional): incident ray angle in degrees. Defaults to None.
        a_out (float, optional): outgoing ray angle in degrees. Defaults to None.
        R (float, optional): resolvance. Defaults to None.
        l (array_like[float], optional): wavelength in nm. Defaults to None.
        l_g (float, optional): undeviated wavelength in nm. Defaults to None.
        a (float, optional): apex angle. Defaults to None.
        m (int, optional): diffraction order. Defaults to None.
        n_1 (float, optional): external index of refraction. Defaults to None.
        n_2 (float, optional): prism index of refraction. Defaults to None.
        n_3 (float, optional): grating substrate index of refraction.
            Defaults to None.
        v (float, optional): fringe frequency. Defaults to None.
        dl (float, optional): spectral resolution. Defaults to None.
        N (float, optional): Number of illumated fringes. Defaults to None.
    """

    def __init__(
        self,
        d=None,
        t=None,
        a_in=None,
        a_out=None,
        R=None,
        l=None,
        l_g=None,
        a=None,
        m=None,
        n_1=None,
        n_2=None,
        n_3=None,
        v=None,
        dl=None,
        N=None,
    ):
        self.d = d
        self.t = t
        self.a_in = a_in
        self.a_out = a_out
        self.R = R
        self.l = l
        self.l_g = l_g
        self.a = a
        self.m = m
        self.n_1 = n_1
        self.n_2 = n_2
        self.n_3 = n_3
        self.v = v
        self.dl = dl
        self.N = N

    def get_angle_out(self):
        """Calculates the outgoing angle from the grism.

        Returns:
            float: outgoing angle in degrees.
        """
        assert self.a_in is not None, "a_in is not set."
        assert self.n_1 is not None, "n_1 is not set."
        assert self.n_2 is not None, "n_2 is not set."
        assert self.n_3 is not None, "n_3 is not set."
        assert self.m is not None, "m is not set."
        assert self.a is not None, "a is not set."
        assert self.v is not None, "v is not set."
        assert self.l is not None, "l is not set."

        # region vectorization
        a_in = np.array(self.a_in).reshape(-1, 1)
        n_1 = np.array(self.n_1).reshape(-1, 1)
        n_2 = np.array(self.n_2).reshape(-1, 1)
        n_3 = np.array(self.n_3).reshape(-1, 1)
        m = np.array(self.m).reshape(-1, 1)
        a = np.array(self.a).reshape(-1, 1)
        v = np.array(self.v).reshape(-1, 1)
        l = np.array(self.l).reshape(-1, 1)
        # endregion

        # region unit conversions
        l = l * 10 ** -9  # m to nm
        a_in = np.radians(a_in)  # deg to rad
        a = np.radians(self.a)  # deg to rad
        # endregion

        angle_1 = a_in + a
        angle_2 = physlib.snell_angle_2(angle_1=angle_1, n_1=n_1, n_2=n_2)
        angle_3 = a - angle_2
        angle_4 = physlib.snell_angle_2(angle_1=angle_3, n_1=n_2, n_2=n_3)
        angle_5 = angle_4
        angle_6 = np.arcsin(np.sin(angle_5) - m * np.matmul(v, np.transpose(l)))
        angle_7 = angle_6
        angle_8 = physlib.snell_angle_2(angle_1=angle_7, n_1=n_3, n_2=n_2)
        angle_9 = angle_8 - a
        angle_10 = physlib.snell_angle_2(angle_1=angle_9, n_1=n_2, n_2=n_1)
        angle_out = angle_10 + a

        angle_out = np.degrees(angle_out)

        return angle_out

    def get_resolvance(self):
        """Caculates the grism resolvance.

        Raises:
            ValueError: if required parameters are not set.

        Returns:
            float: resolvance.
        """
        if self.l is not None and self.dl is not None:
            R = self.l / self.dl
        elif self.m is not None and self.N is not None:
            R = self.m * self.N
        else:
            raise ValueError("l and dl or m and N must be set.")

        return R

    def get_resolution(self):
        """Caclulates the grism optically-limited spectral resolution.

        Raises:
            ValueError: if required parameters are not set.

        Returns:
            float: resolution in nm.
        """
        if self.l is not None and self.R is not None:
            dl = self.l / self.R
        elif self.l is not None and self.m is not None and self.N is not None:
            dl = self.l / (self.m * self.N)
        else:
            raise ValueError("l and R or l and m and N must be set.")

        return dl


class ThinLens:
    """Thin singlet lens component.

    Args:
        D (float, optional): diameter of the lens [mm]. Defaults to None.
        M (float, optional): mass of lens [g]. Defaults to None.
        T (path-like, optional): path to transmittace LUT data.
        a_in (array_like[float], optional): incoming ray angle relative to optical
            axis [°]. Defaults to None.
        a_out (array_like[float], optional): outgoing ray angle relative to optical
            axis [°]. Defaults to None.
        d_i (array_like[float], optional): distance to image plane [mm]. Defaults to
            None.
        d_o (array_like[float], optional): distance from object plane [mm]. Defaults to
            None.
        f (array_like[float], optional): focal length [mm]. Defaults to None.
        h_i (array_like[float], optional): image height above optical axis [mm].
            Defaults to None.
        h_o (array_like[float], optional): source height above optical axis [mm].
            Defaults to None.
    """

    def __init__(
        self,
        D=None,
        M=None,
        T=None,
        a_in=None,
        a_out=None,
        d_i=None,
        d_o=None,
        f=None,
        h_i=None,
        h_o=None,
    ):
        self.D = D
        self.M = M
        self.T = utillib.LUT(T)
        self.a_in = a_in
        self.a_out = a_out
        self.d_i = d_i
        self.d_o = d_o
        self.f = f
        self.h_i = h_i
        self.h_o = h_o

    def get_image_distance(self):
        """Calculate image distance for focuser.

        Returns:
            float: image distance [mm].
        """
        assert self.f is not None, "f is not set."

        d_i = self.f

        return d_i

    def get_source_distance(self):
        """Calculate source distance for collimator.

        Returns:
            float: source distance [mm].
        """
        assert self.f is not None, "f is not set."

        d_o = self.f

        return d_o

    def get_image_height(self):
        """Calculate the image height along the focal plane for focuser.

        Returns:
            float: image height [mm].
        """
        assert self.f is not None, "f is not set."
        assert self.a_in is not None, "a_in is not set."

        # region vectorization
        f = np.array(self.f).reshape(-1, 1)
        a_in = np.array(self.a_in).reshape(-1, 1)
        # endregion

        # region unit conversions
        a_in = np.radians(a_in)  # deg to rad
        # endregion

        h_i = np.matmul(f, np.transpose(np.tan(a_in)))

        return h_i

    def get_source_height(self):
        """Calculate the source height along the focal plane for collimator.

        Returns:
            float: source height [mm].
        """
        assert self.f is not None, "f is not set."
        assert self.a_out is not None, "a_out is not set."

        # region vectorization
        f = np.array(self.f).reshape(-1, 1)
        a_out = np.array(self.a_out).reshape(-1, 1)
        # endregion

        # region unit conversions
        a_out = np.radians(a_out)  # deg to rad
        # endregion

        h_o = np.matmul(f, np.transpose(np.tan(a_out)))

        return h_o

    def get_focal_length(self):
        """Calculate focal length.

        Returns:
            float: focal length [mm].
        """

        if self.d_i is not None:  # from image distance

            f = self.d_i

        elif self.d_o is not None:  # from source distance

            f = self.d_o

        elif self.h_i is not None and self.a_in is not None:  # from image height

            # region unit conversions
            a_in = np.radians(self.a_in)  # deg to rad
            # endregion

            f = self.h_i / np.tan(a_in)

        elif self.h_o is not None and self.a_out is not None:  # from source height

            # region unit conversions
            a_out = np.radians(self.a_out)  # deg to rad
            # endregion

            f = self.h_o / np.tan(a_out)

        else:
            raise ValueError("d_i or d_o or h_i and a_in or h_o and a_out must be set.")

<<<<<<< HEAD
        return h

    
class AchromDoublet:
    """Achromatic doublet component.

    Args:
        f_1 (float, optional): Focal length of first element (mm). Defaults to None.
        f_2 (float, optional): Focal length of second element (mm). Defaults to None.
        f_eq (float, optional): Effective focal length of system (mm). Defaults to None.
        V_1 (float, optional): Abbe number for first element. Defaults to None.
        V_2 (float, optional): Abbe number for second element. Defaults to None.
    """

    def __init__(
        self,
        f_1=None,
        f_2=None,
        f_eq=None,
        V_1=None,
        V_2=None,
    ):
        self.f_1 = f_1
        self.f_2 = f_2
        self.f_eq = f_eq
        self.V_1 = V_1
        self.V_2 = V_2

    def focal_length_1(self):
        assert self.V_1 is not None, "V_1 is not set."
        assert self.V_2 is not None, "V_2 is not set."
        assert self.f_eq is not None, "f_eq is not set."

        # region unit conversions
        f_eq = self.f_eq * 10 ** -3  # mm to m
        # endregion

        f_1 = f_eq * (self.V_1 - self.V_2) / self.V_1
        return f_1

    def focal_length_2(self):
        assert self.V_1 is not None, "V_1 is not set."
        assert self.V_2 is not None, "V_2 is not set."
        assert self.f_eq is not None, "f_eq is not set."

        # region unit conversions
        f_eq = self.f_eq * 10 ** -3  # mm to m
        # endregion

        f_2 = -f_eq * (self.V_1 - self.V_2) / self.V_2
        return f_2

    def effective_focal_length(self):

        # region unit conversions
        f_1 = self.f_1 * 10 ** -3  # mm to m
        f_2 = self.f_2 * 10 ** -3  # mm to m
        # endregion

        if f_1 is not None:
            f_eq = f_1 * self.V_1 / (self.V_1 - self.V_2)
        elif f_2 is not None:
            f_eq = -f_2 * self.V_2 / (self.V_1 - self.V_2)
        else:
            raise ValueError("f_1 or f_2 must be set.")

        return f_eq
=======
        return f
>>>>>>> d45ddfca
<|MERGE_RESOLUTION|>--- conflicted
+++ resolved
@@ -300,11 +300,10 @@
 
         else:
             raise ValueError("d_i or d_o or h_i and a_in or h_o and a_out must be set.")
-
-<<<<<<< HEAD
-        return h
-
-    
+            
+        return f
+
+
 class AchromDoublet:
     """Achromatic doublet component.
 
@@ -368,7 +367,4 @@
         else:
             raise ValueError("f_1 or f_2 must be set.")
 
-        return f_eq
-=======
-        return f
->>>>>>> d45ddfca
+        return f_eq